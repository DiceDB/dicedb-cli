package cli

import (
	"context"
	"fmt"
	"log"
	"os"
	"os/exec"
	"strings"

	"github.com/c-bata/go-prompt"
	"github.com/dicedb/dicedb-go"
)

type DiceDBClient struct {
	client     *dicedb.Client
	subscribed bool
	subType    string
	watchConn  *dicedb.WatchConn
	subCtx     context.Context
	subCancel  context.CancelFunc
	addr       string
	password   string
}

func Run(host string, port int) {
	addr := fmt.Sprintf("%s:%d", host, port)
	password := ""
	ctx := context.Background()

	// Create a dicedb client
	client := dicedb.NewClient(&dicedb.Options{
		Addr:     addr,
		Password: password,
	})

	// Ping to test the connection
	_, err := client.Ping(ctx).Result()
	if err != nil {
		log.Fatalf("Could not connect to DiceDB: %v", err)
	}

	// Create a DiceDBClient instance
	dicedbClient := &DiceDBClient{
		client:   client,
		addr:     addr,
		password: password,
	}

	// Start the prompt
	p := prompt.New(
		dicedbClient.Executor,
		dicedbClient.Completer,
		prompt.OptionPrefix(fmt.Sprintf("dicedb (%s)> ", addr)),
		prompt.OptionLivePrefix(dicedbClient.LivePrefix),
		prompt.OptionAddKeyBind(prompt.KeyBind{
			Key: prompt.ControlC,
			Fn: func(buf *prompt.Buffer) {
				if dicedbClient.subscribed {
					fmt.Println("Exiting watch mode.")
					dicedbClient.subCancel()
				} else {
					handleExit()
				}
			},
		}),
	)
	p.Run()
	handleExit()
}

func (c *DiceDBClient) LivePrefix() (string, bool) {
	if c.subscribed {
		if c.subType != "" {
			return "", true
		}
		return fmt.Sprintf("dicedb (%s) [subscribed]> ", c.addr), true
	}
	return fmt.Sprintf("dicedb (%s)> ", c.addr), false
}

func (c *DiceDBClient) Executor(in string) {
	ctx := context.Background()

	// Do not execute anything if watch mode is on.
	if c.subscribed {
		return
	}

	in = strings.TrimSpace(in)
	if in == "" {
		return
	}

	if in == "exit" {
		handleExit()
	}

	args := parseArgs(in)
	if len(args) == 0 {
		return
	}

	cmd := strings.ToUpper(args[0])

	switch {
	case cmd == CmdAuth:
		c.handleAuth(args, ctx)

	case cmd == CmdSubscribe:
		c.handleSubscribe(args)

	case cmd == CmdUnsubscribe:
		c.handleUnsubscribe()

	default:
		// Handle custom .WATCH commands
		if strings.HasSuffix(cmd, SuffixWatch) {
			c.handleWatchCommand(cmd, args)
			return
		}

		// Handle custom .UNWATCH commands
		if strings.HasSuffix(cmd, SuffixUnwatch) {
			c.handleUnwatchCommand(args, ctx, cmd)
			return
		}

		// Execute other commands
		res, err := c.client.Do(ctx, toArgInterface(args)...).Result()
		if err != nil {
			fmt.Printf("Error: %v\n", err)
			return
		}
		c.printReply(res)
	}
}

func toArgInterface(args []string) []interface{} {
	argsInterface := make([]interface{}, len(args))
	for i, v := range args {
		argsInterface[i] = v
	}
	return argsInterface
}

func (c *DiceDBClient) handleUnwatchCommand(args []string, ctx context.Context, cmd string) {
	// TODO: Add error handling when the SDK does not throw an error on every unsubscribe
	err := c.watchConn.Unwatch(ctx, strings.TrimSuffix(cmd, SuffixUnwatch), args[1])
	if err != nil {
		fmt.Printf("error: %v\n", err)
		return
	}

	c.printReply("OK")
	c.subCancel()
	c.subscribed = false
	c.subType = ""
}

// TODO: Ideally this should only unwatch if the supplied fingerprint is correct.
func (c *DiceDBClient) handleWatchCommand(cmd string, args []string) {
	if c.subscribed {
		fmt.Println("Cannot execute commands while in subscription mode. Use the corresponding unsubscribe command to exit.")
		return
	}
	c.subscribed = true
	c.subType = cmd
	c.subCtx, c.subCancel = context.WithCancel(context.Background())

	baseCmd := strings.TrimSuffix(cmd, SuffixWatch)

	go c.watchCommand(baseCmd, toArgInterface(args[1:])...)
}

func (c *DiceDBClient) handleUnsubscribe() {
	if !c.subscribed || c.subType != CmdSubscribe {
		fmt.Println("Not subscribed to any channels.")
		return
	}
	c.subCancel()
	c.subscribed = false
	c.subType = ""
}

func (c *DiceDBClient) handleSubscribe(args []string) {
	if len(args) < 2 {
		fmt.Println("Usage: SUBSCRIBE channel [channel ...]")
		return
	}
	if c.subscribed {
		fmt.Println("Already in a subscribed or watch state. Unsubscribe first.")
		return
	}
	c.subscribed = true
	c.subType = CmdSubscribe
	c.subCtx, c.subCancel = context.WithCancel(context.Background())
	go c.subscribe(args[1:])
}

func (c *DiceDBClient) handleAuth(args []string, ctx context.Context) {
	if len(args) != 2 {
		fmt.Println("Usage: AUTH password")
		return
	}
	c.password = args[1]
	// Reconnect with new password
	c.client = dicedb.NewClient(&dicedb.Options{
		Addr:     c.addr,
		Password: c.password,
	})
	_, err := c.client.Ping(ctx).Result()
	if err != nil {
		fmt.Printf("AUTH failed: %v\n", err)
		return
	}
	fmt.Println("OK")
}

func (c *DiceDBClient) Completer(d prompt.Document) []prompt.Suggest {
	// Get the text before the cursor
	beforeCursor := d.TextBeforeCursor()
	words := strings.Fields(beforeCursor)

	// Only suggest commands if we're at the first word
	if len(words) > 1 {
		return nil
	}

	text := d.GetWordBeforeCursor()
	if len(text) == 0 {
		return nil
	}

	suggestions := []prompt.Suggest{}
	for _, cmd := range dicedbCommands {
		if strings.HasPrefix(strings.ToUpper(cmd), strings.ToUpper(text)) {
			suggestions = append(suggestions, prompt.Suggest{Text: cmd})
		}
	}
	return suggestions
}

func (c *DiceDBClient) printReply(reply interface{}) {
	const grey = "\033[2m"
	const reset = "\033[0m"

	switch v := reply.(type) {
	case string:
<<<<<<< HEAD
		fmt.Printf("%s(string)%s %s\n", grey, reset, v)
=======
		txt := fmt.Sprintf("\"%s\"", v)
		fmt.Println(txt)
>>>>>>> c6ad643f
	case int64:
		fmt.Printf("%s(integer)%s %d\n", grey, reset, v)
	case float64:
		fmt.Printf("%s(float)%s %f\n", grey, reset, v)
	case []byte:
		fmt.Printf("%s(string)%s %s\n", grey, reset, string(v))
	case []interface{}:
		fmt.Printf("%s(array):%s\n", grey, reset)
		for i, e := range v {
			fmt.Printf("  %d) ", i+1)
			c.printReply(e)
		}
	case nil:
		fmt.Printf("%s(nil)%s\n", grey, reset)
	case error:
		fmt.Printf("%s(error)%s %v\n", grey, reset, v)
	default:
		fmt.Printf("%s(unknown type)%s %v\n", grey, reset, v)
	}
}

func (c *DiceDBClient) printWatchResult(res *dicedb.WatchResult) {
	c.printReply(res.Data)
}

func (c *DiceDBClient) subscribe(channels []string) {
	defer func() {
		c.subscribed = false
		c.subType = ""
	}()

	pubsub := c.client.Subscribe(c.subCtx, channels...)
	defer pubsub.Close()

	for {
		select {
		case <-c.subCtx.Done():
			return
		default:
			msg, err := pubsub.ReceiveMessage(c.subCtx)
			if err != nil {
				fmt.Printf("Error: %v\n", err)
				return
			}
			fmt.Printf("Received message from %s: %s\n", msg.Channel, msg.Payload)
		}
	}
}

func (c *DiceDBClient) watchCommand(cmd string, args ...interface{}) {
	defer func() {
		c.subscribed = false
		c.subType = ""
	}()

	c.watchConn = c.client.WatchConn(c.subCtx)
	defer c.watchConn.Close()

	// Send the WATCH command
	firstMsg, err := c.watchConn.Watch(c.subCtx, cmd, args...)
	if err != nil {
		fmt.Printf("Error: %v\n", err)
		return
	}

	fmt.Println("Press Ctrl+C to exit watch mode.")
	c.printWatchResult(firstMsg)

	channel := c.watchConn.Channel()
	for {
		select {
		case <-c.subCtx.Done():
			return
		case res := <-channel:
			if res == nil {
				return
			}
			c.printWatchResult(res)
		}
	}
}

func parseArgs(input string) []string {
	var args []string
	var currentArg string
	inQuotes := false
	var quoteChar byte = '"'

	for i := 0; i < len(input); i++ {
		c := input[i]
		if c == ' ' && !inQuotes {
			if currentArg != "" {
				args = append(args, currentArg)
				currentArg = ""
			}
		} else if (c == '"' || c == '\'') && !inQuotes {
			inQuotes = true
			quoteChar = c
		} else if c == quoteChar && inQuotes {
			inQuotes = false
		} else {
			currentArg += string(c)
		}
	}
	if currentArg != "" {
		args = append(args, currentArg)
	}
	return args
}

func handleExit() {
	rawModeOff := exec.Command("/bin/stty", "-raw", "echo")
	rawModeOff.Stdin = os.Stdin
	_ = rawModeOff.Run()
	os.Exit(0)
}<|MERGE_RESOLUTION|>--- conflicted
+++ resolved
@@ -247,12 +247,7 @@
 
 	switch v := reply.(type) {
 	case string:
-<<<<<<< HEAD
-		fmt.Printf("%s(string)%s %s\n", grey, reset, v)
-=======
-		txt := fmt.Sprintf("\"%s\"", v)
-		fmt.Println(txt)
->>>>>>> c6ad643f
+		fmt.Printf("%s(string)%s \"%s\"\n", grey, reset, v)
 	case int64:
 		fmt.Printf("%s(integer)%s %d\n", grey, reset, v)
 	case float64:
