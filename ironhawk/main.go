package ironhawk

import (
	"fmt"
	"log"
	"os"
	"os/signal"
	"strings"

	"github.com/chzyer/readline"
	"github.com/dicedb/dicedb-go"
	"github.com/dicedb/dicedb-go/wire"
	"github.com/fatih/color"
)

var (
	boldGreen = color.New(color.FgGreen, color.Bold).SprintFunc()
	boldRed   = color.New(color.FgRed, color.Bold).SprintFunc()
	boldBlue  = color.New(color.FgBlue, color.Bold).SprintFunc()
)

func Run(host string, port int) {
	client, err := dicedb.NewClient(host, port)
	if err != nil {
		log.Fatal(err)
	}
	defer client.Close()

	rl, err := readline.NewEx(&readline.Config{
		Prompt:      fmt.Sprintf("%s:%s> ", boldBlue(host), boldBlue(port)),
		HistoryFile: os.ExpandEnv("$HOME/.dicedb_history"),
	})
	if err != nil {
		fmt.Printf("%s failed to initialize readline: %v\n", boldRed("ERR"), err)
		return
	}
	defer rl.Close()

	// Setup signal handling
	sigChan := make(chan os.Signal, 1)
	signal.Notify(sigChan, os.Interrupt)

	// Handle Ctrl+C in a separate goroutine
	go func() {
		<-sigChan
		fmt.Println("\nreceived interrupt. exiting...")
		os.Exit(0)
	}()

	for {
		input, err := rl.Readline()
		if err != nil { // io.EOF, readline.ErrInterrupt
			break
		}
		input = strings.TrimSpace(input)

		if input == "exit" {
			return
		}

		if input == "" {
			continue
		}

		args := strings.Fields(input)
		if len(args) == 0 {
			continue
		}

		c := &wire.Command{
			Cmd:  strings.ToUpper(args[0]),
			Args: args[1:],
		}

		resp := client.Fire(c)

		if strings.HasSuffix(strings.ToUpper(args[0]), ".WATCH") {
			fmt.Println("entered the watch mode for", c.Cmd, strings.Join(c.Args, " "))
			ch, err := client.WatchCh()
			if err != nil {
				fmt.Println("error watching:", err)
				continue
			}
			for resp := range ch {
				renderResponse(resp)
			}
		} else {
			renderResponse(resp)
		}
	}
}

func renderResponse(resp *wire.Response) {
	if resp.Err != "" {
		fmt.Printf("%s %s\n", boldRed("ERR"), resp.Err)
<<<<<<< HEAD
		return
	}
	fmt.Printf("%s ", boldGreen("OK"))
	if len(resp.Attrs.AsMap()) > 0 {
		attrs := []string{}
		for k, v := range resp.Attrs.AsMap() {
			attrs = append(attrs, fmt.Sprintf("%s=%s", k, v))
=======
	} else {
		fmt.Printf("%s ", boldGreen("OK"))
		if len(resp.Attrs.AsMap()) > 0 {
			attrs := []string{}
			for k, v := range resp.Attrs.AsMap() {
				attrs = append(attrs, fmt.Sprintf("%s=%s", k, v))
			}
			fmt.Printf("[%s] ", strings.Join(attrs, ", "))
>>>>>>> 8d4a060f
		}

		switch resp.Value.(type) {
		case *wire.Response_VStr:
			fmt.Printf("%s\n", resp.Value.(*wire.Response_VStr).VStr)
		case *wire.Response_VInt:
			fmt.Printf("%d\n", resp.Value.(*wire.Response_VInt).VInt)
		case *wire.Response_VFloat:
			fmt.Printf("%f\n", resp.Value.(*wire.Response_VFloat).VFloat)
		case *wire.Response_VBytes:
			fmt.Printf("%s\n", resp.Value.(*wire.Response_VBytes).VBytes)
		case *wire.Response_VNil:
			fmt.Printf("(nil)\n")
		}
	}
}<|MERGE_RESOLUTION|>--- conflicted
+++ resolved
@@ -93,37 +93,28 @@
 func renderResponse(resp *wire.Response) {
 	if resp.Err != "" {
 		fmt.Printf("%s %s\n", boldRed("ERR"), resp.Err)
-<<<<<<< HEAD
 		return
 	}
+
 	fmt.Printf("%s ", boldGreen("OK"))
 	if len(resp.Attrs.AsMap()) > 0 {
 		attrs := []string{}
 		for k, v := range resp.Attrs.AsMap() {
 			attrs = append(attrs, fmt.Sprintf("%s=%s", k, v))
-=======
-	} else {
-		fmt.Printf("%s ", boldGreen("OK"))
-		if len(resp.Attrs.AsMap()) > 0 {
-			attrs := []string{}
-			for k, v := range resp.Attrs.AsMap() {
-				attrs = append(attrs, fmt.Sprintf("%s=%s", k, v))
-			}
-			fmt.Printf("[%s] ", strings.Join(attrs, ", "))
->>>>>>> 8d4a060f
 		}
+		fmt.Printf("[%s] ", strings.Join(attrs, ", "))
+	}
 
-		switch resp.Value.(type) {
-		case *wire.Response_VStr:
-			fmt.Printf("%s\n", resp.Value.(*wire.Response_VStr).VStr)
-		case *wire.Response_VInt:
-			fmt.Printf("%d\n", resp.Value.(*wire.Response_VInt).VInt)
-		case *wire.Response_VFloat:
-			fmt.Printf("%f\n", resp.Value.(*wire.Response_VFloat).VFloat)
-		case *wire.Response_VBytes:
-			fmt.Printf("%s\n", resp.Value.(*wire.Response_VBytes).VBytes)
-		case *wire.Response_VNil:
-			fmt.Printf("(nil)\n")
-		}
+	switch resp.Value.(type) {
+	case *wire.Response_VStr:
+		fmt.Printf("%s\n", resp.Value.(*wire.Response_VStr).VStr)
+	case *wire.Response_VInt:
+		fmt.Printf("%d\n", resp.Value.(*wire.Response_VInt).VInt)
+	case *wire.Response_VFloat:
+		fmt.Printf("%f\n", resp.Value.(*wire.Response_VFloat).VFloat)
+	case *wire.Response_VBytes:
+		fmt.Printf("%s\n", resp.Value.(*wire.Response_VBytes).VBytes)
+	case *wire.Response_VNil:
+		fmt.Printf("(nil)\n")
 	}
 }